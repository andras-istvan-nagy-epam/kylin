--- conflicted
+++ resolved
@@ -111,35 +111,11 @@
 
     public String[] loadHiveTablesToProject(String[] tables, String project) throws Exception {
         aclEvaluate.checkProjectAdminPermission(project);
-<<<<<<< HEAD
         List<Pair<TableDesc, TableExtDesc>> allMeta = getAllMeta(tables, project);
         return loadHiveTablesToProject(project, allMeta);
     }
 
     String[] loadHiveTablesToProject(String project, List<Pair<TableDesc, TableExtDesc>> allMeta) throws Exception {
-=======
-        // de-dup
-        SetMultimap<String, String> db2tables = LinkedHashMultimap.create();
-        for (String fullTableName : tables) {
-            String[] parts = HadoopUtil.parseHiveTableName(fullTableName);
-            db2tables.put(parts[0], parts[1]);
-        }
-
-        // load all tables first
-        List<Pair<TableDesc, TableExtDesc>> allMeta = Lists.newArrayList();
-        ISourceMetadataExplorer explr = SourceFactory.getDefaultSource().getSourceMetadataExplorer();
-        for (Map.Entry<String, String> entry : db2tables.entries()) {
-            Pair<TableDesc, TableExtDesc> pair = explr.loadTableMetadata(entry.getKey(), entry.getValue(), project);
-            TableDesc tableDesc = pair.getFirst();
-            Preconditions.checkState(tableDesc.getDatabase().equals(entry.getKey().toUpperCase()));
-            Preconditions.checkState(tableDesc.getName().equals(entry.getValue().toUpperCase()));
-            Preconditions.checkState(tableDesc.getIdentity().equals(entry.getKey().toUpperCase() + "." + entry.getValue().toUpperCase()));
-            TableExtDesc extDesc = pair.getSecond();
-            Preconditions.checkState(tableDesc.getIdentity().equals(extDesc.getIdentity()));
-            allMeta.add(pair);
-        }
->>>>>>> 5f2eff68
-
         // do schema check
         TableMetadataManager metaMgr = getTableManager();
         CubeManager cubeMgr = getCubeManager();
