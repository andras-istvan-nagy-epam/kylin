/*
 * Licensed to the Apache Software Foundation (ASF) under one
 * or more contributor license agreements.  See the NOTICE file
 * distributed with this work for additional information
 * regarding copyright ownership.  The ASF licenses this file
 * to you under the Apache License, Version 2.0 (the
 * "License"); you may not use this file except in compliance
 * with the License.  You may obtain a copy of the License at
 * 
 *     http://www.apache.org/licenses/LICENSE-2.0
 * 
 * Unless required by applicable law or agreed to in writing, software
 * distributed under the License is distributed on an "AS IS" BASIS,
 * WITHOUT WARRANTIES OR CONDITIONS OF ANY KIND, either express or implied.
 * See the License for the specific language governing permissions and
 * limitations under the License.
*/

package org.apache.kylin.source.jdbc;

import java.util.List;

import org.apache.kylin.common.KylinConfig;
import org.apache.kylin.engine.mr.steps.CubingExecutableUtil;
import org.apache.kylin.job.JoinedFlatTable;
import org.apache.kylin.job.constant.ExecutableConstants;
import org.apache.kylin.job.execution.AbstractExecutable;
import org.apache.kylin.job.execution.DefaultChainedExecutable;
import org.apache.kylin.metadata.TableMetadataManager;
import org.apache.kylin.metadata.model.IJoinedFlatTableDesc;
import org.apache.kylin.metadata.model.PartitionDesc;
import org.apache.kylin.metadata.model.TableExtDesc;
import org.apache.kylin.metadata.model.TableExtDesc.ColumnStats;
import org.apache.kylin.metadata.model.TableRef;
import org.apache.kylin.metadata.model.TblColRef;
import org.apache.kylin.source.hive.HiveMRInput;
import org.slf4j.Logger;
import org.slf4j.LoggerFactory;

public class JdbcHiveMRInput extends HiveMRInput {

    private static final Logger logger = LoggerFactory.getLogger(JdbcHiveMRInput.class);

    public IMRBatchCubingInputSide getBatchCubingInputSide(IJoinedFlatTableDesc flatDesc) {
        return new BatchCubingInputSide(flatDesc);
    }

    public static class BatchCubingInputSide extends HiveMRInput.BatchCubingInputSide {

        public BatchCubingInputSide(IJoinedFlatTableDesc flatDesc) {
            super(flatDesc);
        }
        
        private KylinConfig getConfig() {
            return flatDesc.getDataModel().getConfig();
        }

        @Override
        protected void addStepPhase1_DoCreateFlatTable(DefaultChainedExecutable jobFlow) {
            final String cubeName = CubingExecutableUtil.getCubeName(jobFlow.getParams());
            final String hiveInitStatements = JoinedFlatTable.generateHiveInitStatements(flatTableDatabase);
            final String jobWorkingDir = getJobWorkingDir(jobFlow);

            jobFlow.addTask(createSqoopToFlatHiveStep(jobWorkingDir, cubeName));
            jobFlow.addTask(createFlatHiveTableFromFiles(hiveInitStatements, jobWorkingDir));
        }

        private AbstractExecutable createFlatHiveTableFromFiles(String hiveInitStatements, String jobWorkingDir) {
            final String dropTableHql = JoinedFlatTable.generateDropTableStatement(flatDesc);
<<<<<<< HEAD
            KylinConfig config = KylinConfig.getInstanceFromEnv();
            String filedDelimiter = config.getFieldDelimiter();
=======
            String filedDelimiter = getConfig().getJdbcSourceFieldDelimiter();
>>>>>>> 5f2eff68
            // Sqoop does not support exporting SEQUENSEFILE to Hive now SQOOP-869
            final String createTableHql = JoinedFlatTable.generateCreateTableStatement(flatDesc, jobWorkingDir,
                    "TEXTFILE", filedDelimiter);

            HiveCmdStep step = new HiveCmdStep();
            step.setCmd(hiveInitStatements + dropTableHql + createTableHql);
            step.setName(ExecutableConstants.STEP_NAME_CREATE_FLAT_HIVE_TABLE);
            return step;
        }

        /**
         * Choose a better split-by column for sqoop. The strategy is:
         * 1. Prefer ClusteredBy column
         * 2. Prefer DistributedBy column
         * 3. Prefer Partition date column
         * 4. Prefer Higher cardinality column
         * 5. Prefer numeric column
         * 6. Pick a column at first glance
         * @return A column reference <code>TblColRef</code>for sqoop split-by
         */
        private TblColRef determineSplitColumn() {
            if (null != flatDesc.getClusterBy()) {
                return flatDesc.getClusterBy();
            }
            if (null != flatDesc.getDistributedBy()) {
                return flatDesc.getDistributedBy();
            }
            PartitionDesc partitionDesc = flatDesc.getDataModel().getPartitionDesc();
            if (partitionDesc.isPartitioned()) {
                return partitionDesc.getPartitionDateColumnRef();
            }
            TblColRef splitColumn = null;
<<<<<<< HEAD
            TableMetadataManager tblManager = TableMetadataManager.getInstance(KylinConfig.getInstanceFromEnv());
=======
            TableMetadataManager tblManager = TableMetadataManager.getInstance(getConfig());
>>>>>>> 5f2eff68
            long maxCardinality = 0;
            for (TableRef tableRef : flatDesc.getDataModel().getAllTables()) {
                TableExtDesc tableExtDesc = tblManager.getTableExt(tableRef.getTableDesc());
                List<ColumnStats> columnStatses = tableExtDesc.getColumnStats();
                if (!columnStatses.isEmpty()) {
                    for (TblColRef colRef : tableRef.getColumns()) {
                        long cardinality = columnStatses.get(colRef.getColumnDesc().getZeroBasedIndex())
                                .getCardinality();
                        splitColumn = cardinality > maxCardinality ? colRef : splitColumn;
                    }
                }
            }
            if (null == splitColumn) {
                for (TblColRef colRef : flatDesc.getAllColumns()) {
                    if (colRef.getType().isIntegerFamily()) {
                        return colRef;
                    }
                }
                splitColumn = flatDesc.getAllColumns().get(0);
            }

            return splitColumn;
        }

        private AbstractExecutable createSqoopToFlatHiveStep(String jobWorkingDir, String cubeName) {
<<<<<<< HEAD
            KylinConfig config = CubeManager.getInstance(KylinConfig.getInstanceFromEnv()).getCube(cubeName)
                    .getConfig();
=======
            KylinConfig config = getConfig();
>>>>>>> 5f2eff68
            PartitionDesc partitionDesc = flatDesc.getDataModel().getPartitionDesc();
            String partCol = null;
            String partitionString = null;

            if (partitionDesc.isPartitioned()) {
                partCol = partitionDesc.getPartitionDateColumn();//tablename.colname
                partitionString = partitionDesc.getPartitionConditionBuilder().buildDateRangeCondition(partitionDesc,
<<<<<<< HEAD
                    flatDesc.getSegment(), flatDesc.getSegRange());
=======
                        flatDesc.getSegRange());
>>>>>>> 5f2eff68
            }

            String splitTable;
            String splitColumn;
            String splitDatabase;
            TblColRef splitColRef = determineSplitColumn();
            splitTable = splitColRef.getTableRef().getTableName();
            splitColumn = splitColRef.getName();
            splitDatabase = splitColRef.getColumnDesc().getTable().getDatabase();

            //using sqoop to extract data from jdbc source and dump them to hive
            String selectSql = JoinedFlatTable.generateSelectDataStatement(flatDesc, true, new String[] { partCol });
            String hiveTable = flatDesc.getTableName();
            String connectionUrl = config.getJdbcSourceConnectionUrl();
            String driverClass = config.getJdbcSourceDriver();
            String jdbcUser = config.getJdbcSourceUser();
            String jdbcPass = config.getJdbcSourcePass();
            String sqoopHome = config.getSqoopHome();
<<<<<<< HEAD
            String filedDelimiter = config.getFieldDelimiter();
=======
            String filedDelimiter = config.getJdbcSourceFieldDelimiter();
>>>>>>> 5f2eff68
            int mapperNum = config.getSqoopMapperNum();

            String bquery = String.format("SELECT min(%s), max(%s) FROM %s.%s", splitColumn, splitColumn, splitDatabase,
                    splitTable);
            if (partitionString != null) {
                bquery += " WHERE " + partitionString;
            }

            String cmd = String.format(String.format(
                    "%s/sqoop import -Dorg.apache.sqoop.splitter.allow_text_splitter=true "
                            + "--connect \"%s\" --driver %s --username %s --password %s --query \"%s AND \\$CONDITIONS\" "
                            + "--target-dir %s/%s --split-by %s.%s --boundary-query \"%s\" --null-string '' "
                            + "--fields-terminated-by '%s' --num-mappers %d",
                    sqoopHome, connectionUrl, driverClass, jdbcUser, jdbcPass, selectSql, jobWorkingDir, hiveTable,
                    splitTable, splitColumn, bquery, filedDelimiter, mapperNum));
            logger.debug(String.format("sqoop cmd:%s", cmd));
            CmdStep step = new CmdStep();
            step.setCmd(cmd);
            step.setName(ExecutableConstants.STEP_NAME_SQOOP_TO_FLAT_HIVE_TABLE);
            return step;
        }

        @Override
        protected void addStepPhase1_DoMaterializeLookupTable(DefaultChainedExecutable jobFlow) {
            // skip
        }
    }
}<|MERGE_RESOLUTION|>--- conflicted
+++ resolved
@@ -67,12 +67,7 @@
 
         private AbstractExecutable createFlatHiveTableFromFiles(String hiveInitStatements, String jobWorkingDir) {
             final String dropTableHql = JoinedFlatTable.generateDropTableStatement(flatDesc);
-<<<<<<< HEAD
-            KylinConfig config = KylinConfig.getInstanceFromEnv();
-            String filedDelimiter = config.getFieldDelimiter();
-=======
             String filedDelimiter = getConfig().getJdbcSourceFieldDelimiter();
->>>>>>> 5f2eff68
             // Sqoop does not support exporting SEQUENSEFILE to Hive now SQOOP-869
             final String createTableHql = JoinedFlatTable.generateCreateTableStatement(flatDesc, jobWorkingDir,
                     "TEXTFILE", filedDelimiter);
@@ -105,11 +100,7 @@
                 return partitionDesc.getPartitionDateColumnRef();
             }
             TblColRef splitColumn = null;
-<<<<<<< HEAD
-            TableMetadataManager tblManager = TableMetadataManager.getInstance(KylinConfig.getInstanceFromEnv());
-=======
             TableMetadataManager tblManager = TableMetadataManager.getInstance(getConfig());
->>>>>>> 5f2eff68
             long maxCardinality = 0;
             for (TableRef tableRef : flatDesc.getDataModel().getAllTables()) {
                 TableExtDesc tableExtDesc = tblManager.getTableExt(tableRef.getTableDesc());
@@ -135,12 +126,7 @@
         }
 
         private AbstractExecutable createSqoopToFlatHiveStep(String jobWorkingDir, String cubeName) {
-<<<<<<< HEAD
-            KylinConfig config = CubeManager.getInstance(KylinConfig.getInstanceFromEnv()).getCube(cubeName)
-                    .getConfig();
-=======
             KylinConfig config = getConfig();
->>>>>>> 5f2eff68
             PartitionDesc partitionDesc = flatDesc.getDataModel().getPartitionDesc();
             String partCol = null;
             String partitionString = null;
@@ -148,11 +134,7 @@
             if (partitionDesc.isPartitioned()) {
                 partCol = partitionDesc.getPartitionDateColumn();//tablename.colname
                 partitionString = partitionDesc.getPartitionConditionBuilder().buildDateRangeCondition(partitionDesc,
-<<<<<<< HEAD
-                    flatDesc.getSegment(), flatDesc.getSegRange());
-=======
-                        flatDesc.getSegRange());
->>>>>>> 5f2eff68
+                        flatDesc.getSegment(), flatDesc.getSegRange());
             }
 
             String splitTable;
@@ -171,11 +153,7 @@
             String jdbcUser = config.getJdbcSourceUser();
             String jdbcPass = config.getJdbcSourcePass();
             String sqoopHome = config.getSqoopHome();
-<<<<<<< HEAD
-            String filedDelimiter = config.getFieldDelimiter();
-=======
             String filedDelimiter = config.getJdbcSourceFieldDelimiter();
->>>>>>> 5f2eff68
             int mapperNum = config.getSqoopMapperNum();
 
             String bquery = String.format("SELECT min(%s), max(%s) FROM %s.%s", splitColumn, splitColumn, splitDatabase,
