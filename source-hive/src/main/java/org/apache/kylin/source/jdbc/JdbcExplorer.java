/*
 * Licensed to the Apache Software Foundation (ASF) under one
 * or more contributor license agreements.  See the NOTICE file
 * distributed with this work for additional information
 * regarding copyright ownership.  The ASF licenses this file
 * to you under the Apache License, Version 2.0 (the
 * "License"); you may not use this file except in compliance
 * with the License.  You may obtain a copy of the License at
 * 
 *     http://www.apache.org/licenses/LICENSE-2.0
 * 
 * Unless required by applicable law or agreed to in writing, software
 * distributed under the License is distributed on an "AS IS" BASIS,
 * WITHOUT WARRANTIES OR CONDITIONS OF ANY KIND, either express or implied.
 * See the License for the specific language governing permissions and
 * limitations under the License.
*/

package org.apache.kylin.source.jdbc;

import java.io.IOException;
import java.sql.Connection;
import java.sql.DatabaseMetaData;
import java.sql.ResultSet;
import java.sql.SQLException;
import java.util.ArrayList;
import java.util.Collections;
import java.util.List;
import java.util.UUID;

import org.apache.hadoop.hive.ql.CommandNeedRetryException;
import org.apache.kylin.common.KylinConfig;
import org.apache.kylin.common.util.DBUtils;
import org.apache.kylin.common.util.Pair;
import org.apache.kylin.metadata.datatype.DataType;
import org.apache.kylin.metadata.model.ColumnDesc;
import org.apache.kylin.metadata.model.ISourceAware;
import org.apache.kylin.metadata.model.TableDesc;
import org.apache.kylin.metadata.model.TableExtDesc;
import org.apache.kylin.source.ISampleDataDeployer;
import org.apache.kylin.source.ISourceMetadataExplorer;
import org.apache.kylin.source.hive.DBConnConf;
import org.apache.kylin.source.jdbc.metadata.IJdbcMetadata;
import org.apache.kylin.source.jdbc.metadata.JdbcMetadataFactory;
import org.slf4j.Logger;
import org.slf4j.LoggerFactory;

public class JdbcExplorer implements ISourceMetadataExplorer, ISampleDataDeployer {
    private static final Logger logger = LoggerFactory.getLogger(JdbcExplorer.class);

    private final KylinConfig config;
    private final String dialect;
    private final DBConnConf dbconf;
    private final IJdbcMetadata jdbcMetadataDialect;

    public JdbcExplorer() {
        config = KylinConfig.getInstanceFromEnv();
        String connectionUrl = config.getJdbcSourceConnectionUrl();
        String driverClass = config.getJdbcSourceDriver();
        String jdbcUser = config.getJdbcSourceUser();
        String jdbcPass = config.getJdbcSourcePass();
        this.dbconf = new DBConnConf(driverClass, connectionUrl, jdbcUser, jdbcPass);
        this.dialect = config.getJdbcSourceDialect();
        this.jdbcMetadataDialect = JdbcMetadataFactory.getJdbcMetadata(dialect, dbconf);
    }

    @Override
    public List<String> listDatabases() throws SQLException {
        return jdbcMetadataDialect.listDatabases();
    }

    @Override
    public List<String> listTables(String schema) throws SQLException {
        return jdbcMetadataDialect.listTables(schema);
    }

    @Override
    public Pair<TableDesc, TableExtDesc> loadTableMetadata(String database, String table, String prj)
            throws SQLException {
        TableDesc tableDesc = new TableDesc();
        tableDesc.setDatabase(database.toUpperCase());
        tableDesc.setName(table.toUpperCase());
        tableDesc.setUuid(UUID.randomUUID().toString());
        tableDesc.setLastModified(0);
        tableDesc.setSourceType(ISourceAware.ID_JDBC);

        Connection con = SqlUtil.getConnection(dbconf);
        DatabaseMetaData dbmd = con.getMetaData();

        try (ResultSet rs = jdbcMetadataDialect.getTable(dbmd, database, table)) {
            String tableType = null;
            while (rs.next()) {
                tableType = rs.getString("TABLE_TYPE");
            }
            if (tableType != null) {
                tableDesc.setTableType(tableType);
            } else {
                throw new RuntimeException(String.format("table %s not found in schema:%s", table, database));
            }
        }

        List<ColumnDesc> columns = new ArrayList<>();
        try (ResultSet rs = jdbcMetadataDialect.listColumns(dbmd, database, table)) {
            while (rs.next()) {
                String cname = rs.getString("COLUMN_NAME");
                int type = rs.getInt("DATA_TYPE");
                int csize = rs.getInt("COLUMN_SIZE");
                int digits = rs.getInt("DECIMAL_DIGITS");
                int pos = rs.getInt("ORDINAL_POSITION");
                String remarks = rs.getString("REMARKS");

                ColumnDesc cdesc = new ColumnDesc();
                cdesc.setName(cname.toUpperCase());

<<<<<<< HEAD
                String kylinType = SqlUtil.jdbcTypetoKylinDataType(type);
=======
                String kylinType = SqlUtil.jdbcTypeToKylinDataType(type);
>>>>>>> 5f2eff68
                int precision = (SqlUtil.isPrecisionApplicable(kylinType) && csize > 0) ? csize : -1;
                int scale = (SqlUtil.isScaleApplicable(kylinType) && digits > 0) ? digits : -1;

                cdesc.setDatatype(new DataType(kylinType, precision, scale).toString());
                cdesc.setId(String.valueOf(pos));
                cdesc.setComment(remarks);
                columns.add(cdesc);
            }
        } finally {
            DBUtils.closeQuietly(con);
        }

        tableDesc.setColumns(columns.toArray(new ColumnDesc[columns.size()]));

        TableExtDesc tableExtDesc = new TableExtDesc();
        tableExtDesc.setIdentity(tableDesc.getIdentity());
        tableExtDesc.setUuid(UUID.randomUUID().toString());
        tableExtDesc.setLastModified(0);
        tableExtDesc.init(prj);

        return Pair.newPair(tableDesc, tableExtDesc);
    }

    private String getSqlDataType(String javaDataType) {
        if (JdbcDialect.DIALECT_VERTICA.equals(dialect) || JdbcDialect.DIALECT_MSSQL.equals(dialect)) {
            if (javaDataType.toLowerCase().equals("double")) {
                return "float";
            }
        }

        return javaDataType.toLowerCase();
    }

    @Override
    public void createSampleDatabase(String database) throws Exception {
        executeSQL(generateCreateSchemaSql(database));
    }

    private String generateCreateSchemaSql(String schemaName) {
        if (JdbcDialect.DIALECT_VERTICA.equals(dialect) || JdbcDialect.DIALECT_MYSQL.equals(dialect)) {
            return String.format("CREATE schema IF NOT EXISTS %s", schemaName);
        } else if (JdbcDialect.DIALECT_MSSQL.equals(dialect)) {
            return String.format("IF NOT EXISTS (SELECT name FROM sys.schemas WHERE name = N'%s') EXEC('CREATE SCHEMA"
                    + " [%s] AUTHORIZATION [dbo]')", schemaName, schemaName);
        } else {
            logger.error(String.format("unsupported dialect %s.", dialect));
            return null;
        }
    }

    @Override
    public void loadSampleData(String tableName, String tmpDataDir) throws Exception {
        executeSQL(generateLoadDataSql(tableName, tmpDataDir));
    }

    private String generateLoadDataSql(String tableName, String tableFileDir) {
        if (JdbcDialect.DIALECT_VERTICA.equals(dialect)) {
            return String.format("copy %s from local '%s/%s.csv' delimiter as ',';", tableName, tableFileDir,
                    tableName);
        } else if (JdbcDialect.DIALECT_MYSQL.equals(dialect)) {
            return String.format("LOAD DATA INFILE '%s/%s.csv' INTO %s FIELDS TERMINATED BY ',';", tableFileDir,
                    tableName, tableName);
        } else if (JdbcDialect.DIALECT_MSSQL.equals(dialect)) {
            return String.format("BULK INSERT %s FROM '%s/%s.csv' WITH(FIELDTERMINATOR = ',')", tableName, tableFileDir,
                    tableName);
        } else {
            logger.error(String.format("unsupported dialect %s.", dialect));
            return null;
        }
    }

    @Override
    public void createSampleTable(TableDesc table) throws Exception {
        executeSQL(generateCreateTableSql(table));
    }

    private String[] generateCreateTableSql(TableDesc tableDesc) {
        logger.info(String.format("gen create table sql:%s", tableDesc));
        String tableIdentity = String.format("%s.%s", tableDesc.getDatabase().toUpperCase(), tableDesc.getName())
                .toUpperCase();
        String dropsql = "DROP TABLE IF EXISTS " + tableIdentity;
        String dropsql2 = "DROP VIEW IF EXISTS " + tableIdentity;

        StringBuilder ddl = new StringBuilder();
        ddl.append("CREATE TABLE " + tableIdentity + "\n");
        ddl.append("(" + "\n");

        for (int i = 0; i < tableDesc.getColumns().length; i++) {
            ColumnDesc col = tableDesc.getColumns()[i];
            if (i > 0) {
                ddl.append(",");
            }
            ddl.append(col.getName() + " " + getSqlDataType((col.getDatatype())) + "\n");
        }

        ddl.append(")");

        return new String[] { dropsql, dropsql2, ddl.toString() };
    }

    @Override
    public void createWrapperView(String origTableName, String viewName) throws Exception {
        executeSQL(generateCreateViewSql(viewName, origTableName));
    }

    private String[] generateCreateViewSql(String viewName, String tableName) {

        String dropView = "DROP VIEW IF EXISTS " + viewName;
        String dropTable = "DROP TABLE IF EXISTS " + viewName;

        String createSql = ("CREATE VIEW " + viewName + " AS SELECT * FROM " + tableName);

        return new String[] { dropView, dropTable, createSql };
    }

    private void executeSQL(String sql) throws CommandNeedRetryException, IOException, SQLException {
        Connection con = SqlUtil.getConnection(dbconf);
        logger.info(String.format(sql));
        SqlUtil.execUpdateSQL(con, sql);
        DBUtils.closeQuietly(con);
    }

    private void executeSQL(String[] sqls) throws CommandNeedRetryException, IOException, SQLException {
        Connection con = SqlUtil.getConnection(dbconf);
        for (String sql : sqls) {
            logger.info(String.format(sql));
            SqlUtil.execUpdateSQL(con, sql);
        }
        DBUtils.closeQuietly(con);
    }

    @Override
    public List<String> getRelatedKylinResources(TableDesc table) {
        return Collections.emptyList();
    }

}<|MERGE_RESOLUTION|>--- conflicted
+++ resolved
@@ -112,11 +112,7 @@
                 ColumnDesc cdesc = new ColumnDesc();
                 cdesc.setName(cname.toUpperCase());
 
-<<<<<<< HEAD
-                String kylinType = SqlUtil.jdbcTypetoKylinDataType(type);
-=======
                 String kylinType = SqlUtil.jdbcTypeToKylinDataType(type);
->>>>>>> 5f2eff68
                 int precision = (SqlUtil.isPrecisionApplicable(kylinType) && csize > 0) ? csize : -1;
                 int scale = (SqlUtil.isScaleApplicable(kylinType) && digits > 0) ? digits : -1;
 
