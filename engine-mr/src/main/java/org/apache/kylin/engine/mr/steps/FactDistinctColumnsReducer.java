--- conflicted
+++ resolved
@@ -22,7 +22,6 @@
 import java.io.IOException;
 import java.nio.ByteBuffer;
 import java.util.Collections;
-import java.util.HashMap;
 import java.util.List;
 import java.util.Map;
 
@@ -61,7 +60,6 @@
 
     private static final Logger logger = LoggerFactory.getLogger(FactDistinctColumnsReducer.class);
 
-    private List<TblColRef> columnList;
     private List<Long> baseCuboidRowCountInMappers;
     protected Map<Long, HLLCounter> cuboidHLLMap = null;
     protected long baseCuboidId;
@@ -71,11 +69,10 @@
     private TblColRef col = null;
     private boolean isStatistics = false;
     private KylinConfig cubeConfig;
-    private int uhcReducerCount;
-    private Map<Integer, Integer> reducerIdToColumnIndex = new HashMap<>();
     private int taskId;
     private boolean isPartitionCol = false;
     private int rowCount = 0;
+    private FactDistinctColumnsReducerMapping reducerMapping;
 
     //local build dict
     private boolean buildDictInReducer;
@@ -98,64 +95,36 @@
         CubeInstance cube = CubeManager.getInstance(config).getCube(cubeName);
         cubeConfig = cube.getConfig();
         cubeDesc = cube.getDescriptor();
-        columnList = Lists.newArrayList(cubeDesc.getAllColumnsNeedDictionaryBuilt());
 
         int numberOfTasks = context.getNumReduceTasks();
         taskId = context.getTaskAttemptID().getTaskID().getId();
 
-        uhcReducerCount = cube.getConfig().getUHCReducerCount();
-        initReducerIdToColumnIndex(config);
-
-<<<<<<< HEAD
-        if (taskId == numberOfTasks - 1) {
+        reducerMapping = new FactDistinctColumnsReducerMapping(cube,
+                conf.getInt(BatchConstants.CFG_HLL_REDUCER_NUM, 1));
+        
+        logger.info("reducer no " + taskId + ", role play " + reducerMapping.getRolePlayOfReducer(taskId));
+
+        if (reducerMapping.isCuboidRowCounterReducer(taskId)) {
             // hll
             isStatistics = true;
+            baseCuboidId = cube.getCuboidScheduler().getBaseCuboidId();
             baseCuboidRowCountInMappers = Lists.newArrayList();
             cuboidHLLMap = Maps.newHashMap();
-            samplingPercentage = Integer.parseInt(context.getConfiguration().get(BatchConstants.CFG_STATISTICS_SAMPLING_PERCENT));
+            samplingPercentage = Integer
+                    .parseInt(context.getConfiguration().get(BatchConstants.CFG_STATISTICS_SAMPLING_PERCENT));
             logger.info("Reducer " + taskId + " handling stats");
-        } else if (taskId == numberOfTasks - 2) {
+        } else if (reducerMapping.isPartitionColReducer(taskId)) {
             // partition col
             isPartitionCol = true;
             col = cubeDesc.getModel().getPartitionDesc().getPartitionDateColumnRef();
             if (col == null) {
                 logger.info("No partition col. This reducer will do nothing");
-=======
-        boolean ifCol = true;
-        if (collectStatistics) {
-            int hllShardBase = conf.getInt(BatchConstants.CFG_HLL_SHARD_BASE, 0);
-            if (hllShardBase <= 0) {
-                throw new IllegalArgumentException(
-                        "In job configuration the value for property " + BatchConstants.CFG_HLL_SHARD_BASE
-                        + " is " + hllShardBase + ". It should be set correctly!!!");
-            }
-            ifCol = false;
-            if (taskId >= numberOfTasks - hllShardBase) {
-                // hll
-                isStatistics = true;
-                baseCuboidId = cube.getCuboidScheduler().getBaseCuboidId();
-                baseCuboidRowCountInMappers = Lists.newArrayList();
-                cuboidHLLMap = Maps.newHashMap();
-                samplingPercentage = Integer
-                        .parseInt(context.getConfiguration().get(BatchConstants.CFG_STATISTICS_SAMPLING_PERCENT));
-                logger.info("Reducer " + taskId + " handling stats");
-            } else if (taskId == numberOfTasks - hllShardBase - 1) {
-                // partition col
-                isPartitionCol = true;
-                col = cubeDesc.getModel().getPartitionDesc().getPartitionDateColumnRef();
-                if (col == null) {
-                    logger.info("No partition col. This reducer will do nothing");
-                } else {
-                    logger.info("Reducer " + taskId + " handling partition col " + col.getIdentity());
-                }
->>>>>>> 5f2eff68
             } else {
-                ifCol = true;
-            }
-        }
-        if (ifCol) {
+                logger.info("Reducer " + taskId + " handling partition col " + col.getIdentity());
+            }
+        } else {
             // normal col
-            col = columnList.get(reducerIdToColumnIndex.get(taskId));
+            col = reducerMapping.getDictColForReducer(taskId);
             Preconditions.checkNotNull(col);
 
             // local build dict
@@ -163,31 +132,14 @@
             if (cubeDesc.getDictionaryBuilderClass(col) != null) { // only works with default dictionary builder
                 buildDictInReducer = false;
             }
-            if(config.getUHCReducerCount() > 1) {
-                int[] uhcIndex = CubeManager.getInstance(config).getUHCIndex(cubeDesc);
-                int colIndex = reducerIdToColumnIndex.get(taskId);
-                if (uhcIndex[colIndex] == 1)
-                    buildDictInReducer = false; //for UHC columns, this feature should be disabled
+            if (reducerMapping.getReducerNumForDictCol(col) > 1) {
+                buildDictInReducer = false; // only works if this is the only reducer of a dictionary column
             }
             if (buildDictInReducer) {
                 builder = DictionaryGenerator.newDictionaryBuilder(col.getType());
                 builder.init(null, 0, null);
             }
             logger.info("Reducer " + taskId + " handling column " + col + ", buildDictInReducer=" + buildDictInReducer);
-        }
-    }
-
-    private void initReducerIdToColumnIndex(KylinConfig config) throws IOException {
-        int[] uhcIndex = CubeManager.getInstance(config).getUHCIndex(cubeDesc);
-        int count = 0;
-        for (int i = 0; i < uhcIndex.length; i++) {
-            reducerIdToColumnIndex.put(count * (uhcReducerCount - 1) + i, i);
-            if (uhcIndex[i] == 1) {
-                for (int j = 1; j < uhcReducerCount; j++) {
-                    reducerIdToColumnIndex.put(count * (uhcReducerCount - 1) + j + i, i);
-                }
-                count++;
-            }
         }
     }
 
