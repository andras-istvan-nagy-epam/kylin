--- conflicted
+++ resolved
@@ -19,7 +19,6 @@
 package org.apache.kylin.engine.mr.steps;
 
 import java.io.IOException;
-import java.util.Set;
 
 import org.apache.commons.cli.Options;
 import org.apache.hadoop.fs.Path;
@@ -42,8 +41,6 @@
 import org.apache.kylin.engine.mr.MRUtil;
 import org.apache.kylin.engine.mr.common.AbstractHadoopJob;
 import org.apache.kylin.engine.mr.common.BatchConstants;
-import org.apache.kylin.engine.mr.common.MapReduceUtil;
-import org.apache.kylin.metadata.model.TblColRef;
 import org.slf4j.Logger;
 import org.slf4j.LoggerFactory;
 
@@ -80,21 +77,6 @@
             // add metadata to distributed cache
             CubeManager cubeMgr = CubeManager.getInstance(KylinConfig.getInstanceFromEnv());
             CubeInstance cube = cubeMgr.getCube(cubeName);
-            Set<TblColRef> columnsNeedDict = cube.getDescriptor().getAllColumnsNeedDictionaryBuilt();
-
-            int reducerCount = columnsNeedDict.size();
-            int uhcReducerCount = cube.getConfig().getUHCReducerCount();
-
-            int[] uhcIndex = cubeMgr.getUHCIndex(cube.getDescriptor());
-            for (int index : uhcIndex) {
-                if (index == 1) {
-                    reducerCount += uhcReducerCount - 1;
-                }
-            }
-
-            if (reducerCount > 255) {
-                throw new IllegalArgumentException("The max reducer number for FactDistinctColumnsJob is 255, but now it is " + reducerCount + ", decrease 'kylin.engine.mr.uhc-reducer-count'");
-            }
 
             job.getConfiguration().set(BatchConstants.CFG_CUBE_NAME, cubeName);
             job.getConfiguration().set(BatchConstants.CFG_CUBE_SEGMENT_ID, segmentID);
@@ -115,11 +97,7 @@
             }
 
             setupMapper(segment);
-<<<<<<< HEAD
-            setupReducer(output, reducerCount + 2);
-=======
-            setupReducer(output, segment, statistics_enabled, reducerCount);
->>>>>>> 5f2eff68
+            setupReducer(output, segment);
 
             attachCubeMetadata(cube, job.getConfiguration());
 
@@ -148,29 +126,32 @@
         job.setMapOutputValueClass(Text.class);
     }
 
-    private void setupReducer(Path output, CubeSegment cubeSeg, String statistics_enabled, int reducerCount)
+    private void setupReducer(Path output, CubeSegment cubeSeg)
             throws IOException {
-        int numberOfReducers = reducerCount;
-        if ("true".equalsIgnoreCase(statistics_enabled)) {
-            int hllShardBase = MapReduceUtil.getHLLShardBase(cubeSeg);
-            job.getConfiguration().setInt(BatchConstants.CFG_HLL_SHARD_BASE, hllShardBase);
-            numberOfReducers += (1 + hllShardBase);
+        FactDistinctColumnsReducerMapping reducerMapping = new FactDistinctColumnsReducerMapping(cubeSeg.getCubeInstance());
+        int numberOfReducers = reducerMapping.getTotalReducerNum();
+        if (numberOfReducers > 250) {
+            throw new IllegalArgumentException(
+                    "The max reducer number for FactDistinctColumnsJob is 250, but now it is "
+                            + numberOfReducers
+                            + ", decrease 'kylin.engine.mr.uhc-reducer-count'");
         }
+
         job.setReducerClass(FactDistinctColumnsReducer.class);
         job.setPartitionerClass(FactDistinctColumnPartitioner.class);
         job.setNumReduceTasks(numberOfReducers);
+        job.getConfiguration().setInt(BatchConstants.CFG_HLL_REDUCER_NUM, reducerMapping.getCuboidRowCounterReducerNum());
 
-        //make each reducer output to respective dir
+        // make each reducer output to respective dir
         MultipleOutputs.addNamedOutput(job, BatchConstants.CFG_OUTPUT_COLUMN, SequenceFileOutputFormat.class, NullWritable.class, Text.class);
         MultipleOutputs.addNamedOutput(job, BatchConstants.CFG_OUTPUT_DICT, SequenceFileOutputFormat.class, NullWritable.class, BytesWritable.class);
         MultipleOutputs.addNamedOutput(job, BatchConstants.CFG_OUTPUT_STATISTICS, SequenceFileOutputFormat.class, LongWritable.class, BytesWritable.class);
         MultipleOutputs.addNamedOutput(job, BatchConstants.CFG_OUTPUT_PARTITION, TextOutputFormat.class, NullWritable.class, LongWritable.class);
 
-
         FileOutputFormat.setOutputPath(job, output);
         job.getConfiguration().set(BatchConstants.CFG_OUTPUT_PATH, output.toString());
 
-        //prevent to create zero-sized default output
+        // prevent to create zero-sized default output
         LazyOutputFormat.setOutputFormatClass(job, SequenceFileOutputFormat.class);
 
         deletePath(job.getConfiguration(), output);
