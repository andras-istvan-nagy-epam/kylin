/*
 * Licensed to the Apache Software Foundation (ASF) under one
 * or more contributor license agreements.  See the NOTICE file
 * distributed with this work for additional information
 * regarding copyright ownership.  The ASF licenses this file
 * to you under the Apache License, Version 2.0 (the
 * "License"); you may not use this file except in compliance
 * with the License.  You may obtain a copy of the License at
 *
 *     http://www.apache.org/licenses/LICENSE-2.0
 *
 * Unless required by applicable law or agreed to in writing, software
 * distributed under the License is distributed on an "AS IS" BASIS,
 * WITHOUT WARRANTIES OR CONDITIONS OF ANY KIND, either express or implied.
 * See the License for the specific language governing permissions and
 * limitations under the License.
*/

package org.apache.kylin.metadata.model;

import java.io.IOException;
import java.io.Serializable;
import java.util.ArrayList;
import java.util.Arrays;
import java.util.Collections;
import java.util.List;

import org.apache.kylin.common.util.ClassUtil;
import org.apache.kylin.common.util.Pair;
import org.apache.kylin.metadata.model.SegmentRange.Endpoint;
import org.apache.kylin.metadata.model.SegmentRange.TSRange;
import org.slf4j.Logger;
import org.slf4j.LoggerFactory;

import com.google.common.collect.Lists;

public class Segments<T extends ISegment> extends ArrayList<T> implements Serializable {

    private static final long serialVersionUID = 1L;

    private static final Logger logger = LoggerFactory.getLogger(Segments.class);

    public static ISegmentAdvisor newSegmentAdvisor(ISegment seg) {
        try {
            Class<? extends ISegmentAdvisor> clz = ClassUtil.forName(seg.getConfig().getSegmentAdvisor(),
                    ISegmentAdvisor.class);
            return clz.getConstructor(ISegment.class).newInstance(seg);
        } catch (Exception e) {
            throw new RuntimeException(e);
        }
    }

    // ============================================================================

    public Segments() {
        super();
    }

    public Segments(List<T> copy) {
        super(copy);
    }

    public T getFirstSegment() {
        if (this == null || this.size() == 0) {
            return null;
        } else {
            return this.get(0);
        }
    }

    public long getTSStart() {
        Segments<T> readySegs = getSegments(SegmentStatusEnum.READY);

        long startTime = Long.MAX_VALUE;
        for (ISegment seg : readySegs) {
            startTime = Math.min(startTime, seg.getTSRange().start.v);
        }

        return startTime;
    }

    public long getTSEnd() {
        Segments<T> readySegs = getSegments(SegmentStatusEnum.READY);

        long endTime = Long.MIN_VALUE;
        for (ISegment seg : readySegs) {
            endTime = Math.max(endTime, seg.getTSRange().end.v);
        }

        return endTime;
    }

    public T getLatestReadySegment() {
        T latest = null;
        for (int i = this.size() - 1; i >= 0; i--) {
            T seg = this.get(i);
            if (seg.getStatus() != SegmentStatusEnum.READY)
                continue;
            if (latest == null || latest.getTSRange().end.v < seg.getTSRange().end.v) {
                latest = seg;
            }
        }
        return latest;
    }

    public T getLatestBuiltSegment() {
        T latest = null;
        for (int i = this.size() - 1; i >= 0; i--) {
            T seg = this.get(i);
            if (seg.getLastBuildTime() > 0) {
                if (latest == null || seg.getLastBuildTime() > latest.getLastBuildTime())
                    latest = seg;
            }
        }
        return latest;
    }

    public Segments<T> getSegments(SegmentStatusEnum status) {
        Segments<T> result = new Segments<>();

        for (T segment : this) {
            if (segment.getStatus() == status) {
                result.add(segment);
            }
        }
        return result;
    }

    public T getSegment(String name, SegmentStatusEnum status) {
        for (T segment : this) {
            if ((null != segment.getName() && segment.getName().equals(name))
                    && (status == null || segment.getStatus() == status)) {
                return segment;
            }
        }
        return null;
    }

    public Segments<T> getBuildingSegments() {
        Segments<T> buildingSegments = new Segments();
        if (null != this) {
            for (T segment : this) {
                if (SegmentStatusEnum.NEW == segment.getStatus()
                        || SegmentStatusEnum.READY_PENDING == segment.getStatus()) {
                    buildingSegments.add(segment);
                }
            }
        }
        return buildingSegments;
    }

    public Segments<T> getMergingSegments(T mergedSegment) {
        Segments<T> result = new Segments();
        if (mergedSegment == null)
            return result;

        for (T seg : this) {
            if (seg.getStatus() != SegmentStatusEnum.READY && seg.getStatus() != SegmentStatusEnum.READY_PENDING)
                continue;

            if (seg == mergedSegment)
                continue;

            if (mergedSegment.getSegRange().contains(seg.getSegRange())) {
                result.add(seg);
            }
        }
        return result;
    }

<<<<<<< HEAD
    public SegmentRange autoMergeCubeSegments(boolean needAutoMerge, String cubeName, long[] timeRanges)
            throws IOException {
=======
    public void removeLatestSegmentByVolatileRange(Segments<T> segs, long volatileRange) {
        if(volatileRange <= 0) {
            return;
        }
        long latestSegEndTs = Long.MIN_VALUE;
        for(T seg: segs) {
            latestSegEndTs = Math.max(latestSegEndTs, seg.getTSRange().end.v);
        }
        Segments volatileSegs = new Segments();
        for(T seg: segs) {
            if(seg.getTSRange().end.v + volatileRange >= latestSegEndTs) {
                logger.warn("segment in volatile range: seg:" + seg.toString() +
                        "rangeStart:" + seg.getTSRange().start.v + ", rangeEnd" + seg.getTSRange().end.v);
                volatileSegs.add(seg);
            }
        }

        segs.removeAll(volatileSegs);

    }

    public SegmentRange autoMergeCubeSegments(boolean needAutoMerge, String cubeName, long[] timeRanges, long volatileRange) throws IOException {
>>>>>>> 5f2eff68
        if (!needAutoMerge) {
            logger.debug("Cube " + cubeName + " doesn't need auto merge");
            return null;
        }

        int buildingSize = getBuildingSegments().size();
        if (buildingSize > 0) {
            logger.debug("Cube " + cubeName + " has " + buildingSize + " building segments");
        }

        Segments<T> readySegs = getSegments(SegmentStatusEnum.READY);

        Segments mergingSegs = new Segments();
        if (buildingSize > 0) {

            for (ISegment building : getBuildingSegments()) {
                // exclude those under-merging segs
                for (ISegment ready : readySegs) {
                    if (building.getSegRange().contains(ready.getSegRange())) {
                        mergingSegs.add(ready);
                    }
                }
            }
        }

        removeLatestSegmentByVolatileRange(readySegs, volatileRange);

        // exclude those already under merging segments
        readySegs.removeAll(mergingSegs);

        Arrays.sort(timeRanges);

        for (int i = timeRanges.length - 1; i >= 0; i--) {
            long toMergeRange = timeRanges[i];

            for (int s = 0; s < readySegs.size(); s++) {
                ISegment seg = readySegs.get(s);
                TSRange tsRange = new TSRange(seg.getTSRange().start.v, seg.getTSRange().start.v + toMergeRange);
                Pair<T, T> p = readySegs.getSubList(s, readySegs.size()) //
                        .findMergeOffsetsByDateRange(tsRange, toMergeRange);
                if (p != null && p.getSecond().getTSRange().end.v - p.getFirst().getTSRange().start.v >= toMergeRange)
                    return new SegmentRange(p.getFirst().getSegRange().start.v, p.getSecond().getSegRange().end.v);
            }
        }

        return null;
    }

    public Pair<T, T> findMergeOffsetsByDateRange(TSRange tsRange, long skipSegDateRangeCap) {
        // must be offset cube
        Segments result = new Segments();
        for (ISegment seg : this) {

            // include if date range overlaps
            if (tsRange.overlaps(seg.getTSRange())) {

                // reject too big segment
                if (seg.getTSRange().duration() > skipSegDateRangeCap)
                    break;

                // reject holes
                if (result.size() > 0 && !result.getLast().getSegRange().connects(seg.getSegRange()))
                    break;

                result.add(seg);
            }
        }

        if (result.size() <= 1)
            return null;
        else
            return (Pair<T, T>) Pair.newPair(result.getFirst(), result.getLast());
    }

    /**
     * Smartly figure out the TOBE segments once all new segments are built.
     * - Ensures no gap, no overlap
     * - Favors new segments over the old
     * - Favors big segments over the small
     */
    public Segments calculateToBeSegments(ISegment newSegment) {

        Segments tobe = (Segments) this.clone();
        if (newSegment != null && !tobe.contains(newSegment)) {
            tobe.add(newSegment);
        }
        if (tobe.size() == 0)
            return tobe;

        // sort by source offset
        Collections.sort(tobe);

        ISegment firstSeg = tobe.getFirst();
        firstSeg.validate();

        for (int i = 0, j = 1; j < tobe.size();) {
            ISegment is = (ISegment) tobe.get(i);
            ISegment js = (ISegment) tobe.get(j);
            js.validate();

            // check i is either ready or new
            if (!isNew(is) && !isReady(is)) {
                tobe.remove(i);
                continue;
            }

            // check j is either ready or new
            if (!isNew(js) && !isReady(js)) {
                tobe.remove(j);
                continue;
            }

            if (is.getSegRange().start.compareTo(js.getSegRange().start) == 0) {
                // if i, j competes
                if (isReady(is) && isReady(js) || isNew(is) && isNew(js)) {
                    // if both new or ready, favor the bigger segment
                    if (is.getSegRange().end.compareTo(js.getSegRange().end) <= 0) {
                        tobe.remove(i);
                    } else {
                        tobe.remove(j);
                    }
                    continue;
                } else {
                    // otherwise, favor the new segment
                    if (isNew(is) && is.equals(newSegment)) {
                        tobe.remove(j);
                        continue;
                    } else if (js.equals(newSegment)) {
                        tobe.remove(i);
                        continue;
                    }
                }
            }

            // if i, j in sequence
            if (is.getSegRange().end.compareTo(js.getSegRange().start) <= 0) {
                i++;
                j++;
                continue;
            }

            // js can be covered by is
            if (is.equals(newSegment)) {
                // seems j not fitting
                tobe.remove(j);
                continue;
            } else {
                i++;
                j++;
                continue;
            }

        }

        return tobe;
    }

    private boolean isReady(ISegment seg) {
        return seg.getStatus() == SegmentStatusEnum.READY;
    }

    private boolean isNew(ISegment seg) {
        return seg.getStatus() == SegmentStatusEnum.NEW || seg.getStatus() == SegmentStatusEnum.READY_PENDING;
    }

    private T getLast() {
        assert this.size() != 0;
        return this.get(this.size() - 1);
    }

    private T getFirst() {
        assert this.size() != 0;
        return this.get(0);
    }

    private Segments<T> getSubList(int from, int to) {
        Segments<T> result = new Segments<>();
        for (T seg : this.subList(from, to)) {
            result.add(seg);
        }
        return result;
    }

    /**
     * Validates:
     * - consistent isOffsetCube()
     * - for all ready segments, sourceOffset MUST have no overlaps, SHOULD have no holes
     * - for all new segments, sourceOffset MUST have no overlaps, MUST contain a ready segment if overlaps with it
     * - for all new segments, sourceOffset SHOULD fit/connect another segments
     * - dateRange does not matter any more
     */
    public void validate() {
        if (this.isEmpty())
            return;

        // make a copy, don't modify existing list
        Segments<T> all = new Segments<T>(this);
        Collections.sort(all);

        // check consistent isOffsetCube()
        boolean isOffsetCube = all.get(0).isOffsetCube();
        for (ISegment seg : all) {
            seg.validate();
            if (seg.isOffsetCube() != isOffsetCube)
                throw new IllegalStateException("Inconsistent isOffsetsOn for segment " + seg);
        }

        List<ISegment> ready = Lists.newArrayListWithCapacity(all.size());
        List<ISegment> news = Lists.newArrayListWithCapacity(all.size());
        for (ISegment seg : all) {
            if (seg.getStatus() == SegmentStatusEnum.READY)
                ready.add(seg);
            else
                news.add(seg);
        }

        // for all ready segments, sourceOffset MUST have no overlaps, SHOULD have no holes
        ISegment pre = null;
        for (ISegment seg : ready) {
            if (pre != null) {
                if (pre.getSegRange().overlaps(seg.getSegRange()))
                    throw new IllegalStateException("Segments overlap: " + pre + " and " + seg);
                if (pre.getSegRange().apartBefore(seg.getSegRange()))
                    logger.warn("Hole between adjacent READY segments " + pre + " and " + seg);
            }
            pre = seg;
        }

        // for all other segments, sourceOffset MUST have no overlaps, MUST contain a ready segment if overlaps with it
        pre = null;
        for (ISegment seg : news) {
            if (pre != null) {
                if (pre.getSegRange().overlaps(seg.getSegRange()))
                    throw new IllegalStateException("Segments overlap: " + pre + " and " + seg);
            }
            pre = seg;

            for (ISegment aReady : ready) {
                if (seg.getSegRange().overlaps(aReady.getSegRange())
                        && !seg.getSegRange().contains(aReady.getSegRange()))
                    throw new IllegalStateException("Segments overlap: " + aReady + " and " + seg);
            }
        }

        // for all other segments, sourceOffset SHOULD fit/connect other segments
        for (ISegment seg : news) {
            Pair<Boolean, Boolean> pair = all.fitInSegments(seg);
            boolean startFit = pair.getFirst();
            boolean endFit = pair.getSecond();

            if (!startFit)
                logger.warn("NEW segment start does not fit/connect with other segments: " + seg);
            if (!endFit)
                logger.warn("NEW segment end does not fit/connect with other segments: " + seg);
        }
    }

    public Pair<Boolean, Boolean> fitInSegments(ISegment newOne) {
        if (this.isEmpty())
            return null;

        ISegment first = this.get(0);
        ISegment last = this.get(this.size() - 1);
        Endpoint start = newOne.getSegRange().start;
        Endpoint end = newOne.getSegRange().end;
        boolean startFit = false;
        boolean endFit = false;
        for (ISegment sss : this) {
            if (sss == newOne)
                continue;
            startFit = startFit || (start.equals(sss.getSegRange().start) || start.equals(sss.getSegRange().end));
            endFit = endFit || (end.equals(sss.getSegRange().start) || end.equals(sss.getSegRange().end));
        }
        if (!startFit && endFit && newOne == first)
            startFit = true;
        if (!endFit && startFit && newOne == last)
            endFit = true;

        return Pair.newPair(startFit, endFit);
    }

    // given all segments in cube, checks whether specified segment is operative (not under processing)
    public boolean isOperative(ISegment seg) {
        if (seg.getStatus() != SegmentStatusEnum.READY)
            return false;

        for (ISegment other : this) {
            if (other == seg)
                continue;

            if (other.getSegRange().overlaps(seg.getSegRange()))
                return false;
        }
        return true;
    }
}<|MERGE_RESOLUTION|>--- conflicted
+++ resolved
@@ -168,10 +168,6 @@
         return result;
     }
 
-<<<<<<< HEAD
-    public SegmentRange autoMergeCubeSegments(boolean needAutoMerge, String cubeName, long[] timeRanges)
-            throws IOException {
-=======
     public void removeLatestSegmentByVolatileRange(Segments<T> segs, long volatileRange) {
         if(volatileRange <= 0) {
             return;
@@ -194,7 +190,6 @@
     }
 
     public SegmentRange autoMergeCubeSegments(boolean needAutoMerge, String cubeName, long[] timeRanges, long volatileRange) throws IOException {
->>>>>>> 5f2eff68
         if (!needAutoMerge) {
             logger.debug("Cube " + cubeName + " doesn't need auto merge");
             return null;
