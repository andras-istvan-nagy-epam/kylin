/*
 * Licensed to the Apache Software Foundation (ASF) under one
 * or more contributor license agreements.  See the NOTICE file
 * distributed with this work for additional information
 * regarding copyright ownership.  The ASF licenses this file
 * to you under the Apache License, Version 2.0 (the
 * "License"); you may not use this file except in compliance
 * with the License.  You may obtain a copy of the License at
 *
 *     http://www.apache.org/licenses/LICENSE-2.0
 *
 * Unless required by applicable law or agreed to in writing, software
 * distributed under the License is distributed on an "AS IS" BASIS,
 * WITHOUT WARRANTIES OR CONDITIONS OF ANY KIND, either express or implied.
 * See the License for the specific language governing permissions and
 * limitations under the License.
 */

package org.apache.kylin.dict;

import java.util.Collection;
import java.util.ListIterator;

import org.apache.kylin.common.KylinConfig;
import org.apache.kylin.common.util.Dictionary;
import org.apache.kylin.dimension.IDimensionEncodingMap;
import org.apache.kylin.metadata.filter.BuiltInFunctionTupleFilter;
import org.apache.kylin.metadata.filter.ColumnTupleFilter;
import org.apache.kylin.metadata.filter.CompareTupleFilter;
import org.apache.kylin.metadata.filter.ConstantTupleFilter;
import org.apache.kylin.metadata.filter.ITupleFilterTransformer;
import org.apache.kylin.metadata.filter.LogicalTupleFilter;
import org.apache.kylin.metadata.filter.TupleFilter;
import org.apache.kylin.metadata.filter.TupleFilter.FilterOperatorEnum;
import org.apache.kylin.metadata.model.TblColRef;
import org.slf4j.Logger;
import org.slf4j.LoggerFactory;

import com.google.common.collect.Lists;
import com.google.common.primitives.Primitives;

/**
 * only take effect when the compare filter has function
 */
public class BuiltInFunctionTransformer implements ITupleFilterTransformer {
    public static final Logger logger = LoggerFactory.getLogger(BuiltInFunctionTransformer.class);

    private IDimensionEncodingMap dimEncMap;

    public BuiltInFunctionTransformer(IDimensionEncodingMap dimEncMap) {
        this.dimEncMap = dimEncMap;
    }

    @Override
    public TupleFilter transform(TupleFilter tupleFilter) {
        TupleFilter translated = null;
        if (tupleFilter instanceof CompareTupleFilter) {
            //normal case
            translated = translateCompareTupleFilter((CompareTupleFilter) tupleFilter);
            if (translated != null) {
                logger.debug("Translated {{}} to IN clause. ", tupleFilter);
            }
        } else if (tupleFilter instanceof BuiltInFunctionTupleFilter) {
            //like,tolower case
            translated = translateFunctionTupleFilter((BuiltInFunctionTupleFilter) tupleFilter);
            if (translated != null) {
                logger.debug("Translated {{}} to IN clause. ", tupleFilter);
            }
        } else if (tupleFilter instanceof LogicalTupleFilter) {
            @SuppressWarnings("unchecked")
            ListIterator<TupleFilter> childIterator = (ListIterator<TupleFilter>) tupleFilter.getChildren().listIterator();
            while (childIterator.hasNext()) {
                TupleFilter transformed = transform(childIterator.next());
                if (transformed != null) {
                    childIterator.set(transformed);
                } else {
                    throw new IllegalStateException("Should not be null");
                }
            }
        }
        return translated == null ? tupleFilter : translated;
    }

    private TupleFilter translateFunctionTupleFilter(BuiltInFunctionTupleFilter builtInFunctionTupleFilter) {
        if (!builtInFunctionTupleFilter.isValid())
            return null;

        TblColRef columnRef = builtInFunctionTupleFilter.getColumn();
        Dictionary<?> dict = dimEncMap.getDictionary(columnRef);
        if (dict == null)
            return null;

        CompareTupleFilter translated = new CompareTupleFilter(builtInFunctionTupleFilter.isReversed() ? FilterOperatorEnum.NOTIN : FilterOperatorEnum.IN);
        translated.addChild(new ColumnTupleFilter(columnRef));

        try {
            int translatedInClauseMaxSize = KylinConfig.getInstanceFromEnv().getTranslatedInClauseMaxSize();

            for (int i = dict.getMinId(); i <= dict.getMaxId(); i++) {
                Object dictVal = dict.getValueFromId(i);
                if ((Boolean) builtInFunctionTupleFilter.invokeFunction(dictVal)) {
                    translated.addChild(new ConstantTupleFilter(dictVal));

                    if (translated.getChildren().size() > translatedInClauseMaxSize) {
                        return null;
                    }
                }
            }
<<<<<<< HEAD

=======
            logger.debug("getting a in clause with {} children", translated.getChildren().size());
>>>>>>> 87fedf75
        } catch (Exception e) {
            logger.debug(e.getMessage());
            return null;
        }
        return translated;
    }

    @SuppressWarnings({ "unchecked", "rawtypes" })
    private TupleFilter translateCompareTupleFilter(CompareTupleFilter compTupleFilter) {
        if (compTupleFilter.getFunction() == null || (!(compTupleFilter.getFunction() instanceof BuiltInFunctionTupleFilter)))
            return null;

        BuiltInFunctionTupleFilter builtInFunctionTupleFilter = (BuiltInFunctionTupleFilter) compTupleFilter.getFunction();

        if (!builtInFunctionTupleFilter.isValid())
            return null;

        TblColRef columnRef = builtInFunctionTupleFilter.getColumn();
        Dictionary<?> dict = dimEncMap.getDictionary(columnRef);
        if (dict == null)
            return null;

        CompareTupleFilter translated = new CompareTupleFilter(builtInFunctionTupleFilter.isReversed() ? FilterOperatorEnum.NOTIN : FilterOperatorEnum.IN);
        translated.addChild(new ColumnTupleFilter(columnRef));

        try {
            Collection<Object> inValues = Lists.newArrayList();
            for (int i = dict.getMinId(); i <= dict.getMaxId(); i++) {
                Object dictVal = dict.getValueFromId(i);
                Object computedVal = builtInFunctionTupleFilter.invokeFunction(dictVal);
                Class clazz = Primitives.wrap(computedVal.getClass());
                Object targetVal = compTupleFilter.getFirstValue();
                if (Primitives.isWrapperType(clazz))
                    targetVal = clazz.cast(clazz.getDeclaredMethod("valueOf", String.class).invoke(null, compTupleFilter.getFirstValue()));

                int comp = ((Comparable) computedVal).compareTo(targetVal);
                boolean compResult = false;
                switch (compTupleFilter.getOperator()) {
                case EQ:
                    compResult = comp == 0;
                    break;
                case NEQ:
                    compResult = comp != 0;
                    break;
                case LT:
                    compResult = comp < 0;
                    break;
                case LTE:
                    compResult = comp <= 0;
                    break;
                case GT:
                    compResult = comp > 0;
                    break;
                case GTE:
                    compResult = comp >= 0;
                    break;
                case IN:
                    compResult = compTupleFilter.getValues().contains(computedVal.toString());
                    break;
                case NOTIN:
                    compResult = !compTupleFilter.getValues().contains(computedVal.toString());
                    break;
                default:
                    break;
                }
                if (compResult) {
                    inValues.add(dictVal);
                }
            }
            translated.addChild(new ConstantTupleFilter(inValues));
        } catch (Exception e) {
            logger.debug(e.getMessage());
            return null;
        }
        return translated;
    }
}<|MERGE_RESOLUTION|>--- conflicted
+++ resolved
@@ -106,11 +106,7 @@
                     }
                 }
             }
-<<<<<<< HEAD
-
-=======
             logger.debug("getting a in clause with {} children", translated.getChildren().size());
->>>>>>> 87fedf75
         } catch (Exception e) {
             logger.debug(e.getMessage());
             return null;
