--- conflicted
+++ resolved
@@ -355,12 +355,8 @@
         } catch (AccessDeniedException accessDeniedException) {
             throw new ForbiddenException("You don't have right to update this cube.");
         } catch (Exception e) {
-<<<<<<< HEAD
             logger.error("Failed to deal with the request.", e);
             throw new InternalErrorException("Failed to deal with the request: " + e.getMessage());
-=======
-            throw new InternalErrorException("Failed to deal with the request.", e);
->>>>>>> d22eff8f
         }
 
         if (desc.getError().isEmpty()) {
